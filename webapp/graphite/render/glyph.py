"""Copyright 2008 Orbitz WorldWide

Licensed under the Apache License, Version 2.0 (the "License");
you may not use this file except in compliance with the License.
You may obtain a copy of the License at

   http://www.apache.org/licenses/LICENSE-2.0

Unless required by applicable law or agreed to in writing, software
distributed under the License is distributed on an "AS IS" BASIS,
WITHOUT WARRANTIES OR CONDITIONS OF ANY KIND, either express or implied.
See the License for the specific language governing permissions and
limitations under the License."""

import math, itertools, re
try:
    import cairocffi as cairo
except ImportError:
    import cairo

import StringIO
from datetime import datetime, timedelta
from urllib import unquote_plus
from ConfigParser import SafeConfigParser
from django.conf import settings
from graphite.render.datalib import TimeSeries
from graphite.util import json
from urllib import unquote

import pytz

INFINITY = float('inf')

colorAliases = {
  'black' : (0,0,0),
  'white' : (255,255,255),
  'blue' : (100,100,255),
  'green' : (0,200,0),
  'red' : (200,00,50),
  'yellow' : (255,255,0),
  'orange' : (255, 165, 0),
  'purple' : (200,100,255),
  'brown' : (150,100,50),
  'cyan' : (0,255,255),
  'aqua' : (0,150,150),
  'gray' : (175,175,175),
  'grey' : (175,175,175),
  'magenta' : (255,0,255),
  'pink' : (255,100,100),
  'gold' : (200,200,0),
  'rose' : (200,150,200),
  'darkblue' : (0,0,255),
  'darkgreen' : (0,255,0),
  'darkred' : (255,0,0),
  'darkgray' : (111,111,111),
  'darkgrey' : (111,111,111),
}

# This gets overridden by graphTemplates.conf
defaultGraphOptions = dict(
  background='white',
  foreground='black',
  majorline='rose',
  minorline='grey',
  linecolors='blue,green,red,purple,brown,yellow,aqua,grey,magenta,pink,gold,rose',
  fontname='Sans',
  fontsize=10,
  fontbold='false',
  fontitalic='false',
)

# X-axis configurations (copied from rrdtool, this technique is evil & ugly but effective)
SEC = 1
MIN = 60
HOUR = MIN * 60
DAY = HOUR * 24
WEEK = DAY * 7
MONTH = DAY * 31
YEAR = DAY * 365

# Set a flag to indicate whether the '%l' option can be used safely.
# On Windows, in particular the %l option in strftime is not supported.
# '%l' can also fail silently in Linux.
# (It is not one of the documented Python formatters).
try:
    if datetime.now().strftime("%a %l%p"):
        percent_l_supported = True
    else:
        percent_l_supported = False
except ValueError as e:
    percent_l_supported = False

DATE_FORMAT = settings.DATE_FORMAT

xAxisConfigs = (
  dict(seconds=0.00,  minorGridUnit=SEC,  minorGridStep=5,  majorGridUnit=MIN,  majorGridStep=1,  labelUnit=SEC,  labelStep=5,  format="%H:%M:%S", maxInterval=10*MIN),
  dict(seconds=0.07,  minorGridUnit=SEC,  minorGridStep=10, majorGridUnit=MIN,  majorGridStep=1,  labelUnit=SEC,  labelStep=10, format="%H:%M:%S", maxInterval=20*MIN),
  dict(seconds=0.14,  minorGridUnit=SEC,  minorGridStep=15, majorGridUnit=MIN,  majorGridStep=1,  labelUnit=SEC,  labelStep=15, format="%H:%M:%S", maxInterval=30*MIN),
  dict(seconds=0.27,  minorGridUnit=SEC,  minorGridStep=30, majorGridUnit=MIN,  majorGridStep=2,  labelUnit=MIN,  labelStep=1,  format="%H:%M", maxInterval=2*HOUR),
  dict(seconds=0.5,   minorGridUnit=MIN,  minorGridStep=1,  majorGridUnit=MIN,  majorGridStep=2,  labelUnit=MIN,  labelStep=1,  format="%H:%M", maxInterval=2*HOUR),
  dict(seconds=1.2,   minorGridUnit=MIN,  minorGridStep=1,  majorGridUnit=MIN,  majorGridStep=4,  labelUnit=MIN,  labelStep=2,  format="%H:%M", maxInterval=3*HOUR),
  dict(seconds=2,     minorGridUnit=MIN,  minorGridStep=1,  majorGridUnit=MIN,  majorGridStep=10, labelUnit=MIN,  labelStep=5,  format="%H:%M", maxInterval=6*HOUR),
  dict(seconds=5,     minorGridUnit=MIN,  minorGridStep=2,  majorGridUnit=MIN,  majorGridStep=10, labelUnit=MIN,  labelStep=10, format="%H:%M", maxInterval=12*HOUR),
  dict(seconds=10,    minorGridUnit=MIN,  minorGridStep=5,  majorGridUnit=MIN,  majorGridStep=20, labelUnit=MIN,  labelStep=20, format="%H:%M", maxInterval=1*DAY),
  dict(seconds=30,    minorGridUnit=MIN,  minorGridStep=10, majorGridUnit=HOUR, majorGridStep=1,  labelUnit=HOUR, labelStep=1,  format="%H:%M", maxInterval=2*DAY),
  dict(seconds=60,    minorGridUnit=MIN,  minorGridStep=30, majorGridUnit=HOUR, majorGridStep=2,  labelUnit=HOUR, labelStep=2,  format="%H:%M", maxInterval=2*DAY),
  dict(seconds=100,   minorGridUnit=HOUR, minorGridStep=2,  majorGridUnit=HOUR, majorGridStep=4,  labelUnit=HOUR, labelStep=4,  format="%a %H:%M", maxInterval=6*DAY),
  dict(seconds=255,   minorGridUnit=HOUR, minorGridStep=6,  majorGridUnit=HOUR, majorGridStep=12, labelUnit=HOUR, labelStep=12, format=DATE_FORMAT + " %H:%M", maxInterval=10*DAY),
  dict(seconds=600,   minorGridUnit=HOUR, minorGridStep=6,  majorGridUnit=DAY,  majorGridStep=1,  labelUnit=DAY,  labelStep=1,  format=DATE_FORMAT, maxInterval=14*DAY),
  dict(seconds=1000,   minorGridUnit=HOUR, minorGridStep=12, majorGridUnit=DAY,  majorGridStep=1,  labelUnit=DAY,  labelStep=1,  format=DATE_FORMAT, maxInterval=365*DAY),
  dict(seconds=2000,  minorGridUnit=DAY,  minorGridStep=1,  majorGridUnit=DAY,  majorGridStep=2,  labelUnit=DAY,  labelStep=2,  format=DATE_FORMAT, maxInterval=365*DAY),
  dict(seconds=4000,  minorGridUnit=DAY,  minorGridStep=2,  majorGridUnit=DAY,  majorGridStep=4,  labelUnit=DAY,  labelStep=4,  format=DATE_FORMAT, maxInterval=365*DAY),
  dict(seconds=8000,  minorGridUnit=DAY,  minorGridStep=3.5,majorGridUnit=DAY,  majorGridStep=7,  labelUnit=DAY,  labelStep=7,  format=DATE_FORMAT, maxInterval=365*DAY),
  dict(seconds=16000, minorGridUnit=DAY,  minorGridStep=7,  majorGridUnit=DAY,  majorGridStep=14, labelUnit=DAY,  labelStep=14, format=DATE_FORMAT, maxInterval=365*DAY),
  dict(seconds=32000, minorGridUnit=DAY,  minorGridStep=15, majorGridUnit=DAY,  majorGridStep=30, labelUnit=DAY,  labelStep=30, format=DATE_FORMAT, maxInterval=365*DAY),
  dict(seconds=64000, minorGridUnit=DAY,  minorGridStep=30, majorGridUnit=DAY,  majorGridStep=60, labelUnit=DAY,  labelStep=60, format=DATE_FORMAT + " %Y"),
  dict(seconds=100000,minorGridUnit=DAY,  minorGridStep=60, majorGridUnit=DAY,  majorGridStep=120,labelUnit=DAY,  labelStep=120, format=DATE_FORMAT + " %Y"),
  dict(seconds=120000,minorGridUnit=DAY,  minorGridStep=120,majorGridUnit=DAY,  majorGridStep=240,labelUnit=DAY,  labelStep=240, format=DATE_FORMAT + " %Y"),
)

UnitSystems = {
  'binary': (
    ('Pi', 1024.0**5),
    ('Ti', 1024.0**4),
    ('Gi', 1024.0**3),
    ('Mi', 1024.0**2),
    ('Ki', 1024.0   )),
  'si': (
    ('P', 1000.0**5),
    ('T', 1000.0**4),
    ('G', 1000.0**3),
    ('M', 1000.0**2),
    ('k', 1000.0   )),
  'sec': (
    ('Y', 60*60*24*365),
    ('M', 60*60*24*30),
    ('D', 60*60*24),
    ('H', 60*60),
    ('m', 60)),
  'msec': (
    ('Y', 60*60*24*365*1000),
    ('M', 60*60*24*30*1000),
    ('D', 60*60*24*1000),
    ('H', 60*60*1000),
    ('m', 60*1000),
    ('s', 1000)),
  'none' : [],
}


# We accept values fractionally outside of nominal limits, so that
# rounding errors don't cause weird effects. Since our goal is to
# create plots, and the maximum resolution of the plots is likely to
# be less than 10000 pixels, errors smaller than this size shouldn't
# create any visible effects.
EPSILON = 0.0001


class GraphError(Exception):
  pass


class _AxisTics:
  def __init__(self, minValue, maxValue, unitSystem=None):
    self.minValue = self.checkFinite(minValue, "data value")
    self.minValueSource = 'data'
    self.maxValue = self.checkFinite(maxValue, "data value")
    self.maxValueSource = 'data'
    self.unitSystem = unitSystem

  @staticmethod
  def checkFinite(value, name='value'):
    """Check that value is a finite number.

    If it is, return it. If not, raise GraphError describing the
    problem, using name in the error message.
    """

    if math.isnan(value):
      raise GraphError('Encountered NaN %s' % (name,))
    elif math.isinf(value):
      raise GraphError('Encountered infinite %s' % (name,))
    return value

  @staticmethod
  def chooseDelta(x):
    """Choose a reasonable axis range given that one limit is x.

    Given that end of the axis range (i.e., minValue or maxValue) is
    x, choose a reasonable distance to the other limit.
    """

    if abs(x) < 1.0e-9:
      return 1.0
    else:
      return 0.1 * abs(x)

  def reconcileLimits(self):
    """If self.minValue is not less than self.maxValue, fix the problem.

    If self.minValue is not less than self.maxValue, adjust
    self.minValue and/or self.maxValue (depending on which was not
    specified explicitly by the user) to make self.minValue <
    self.maxValue. If the user specified both limits explicitly, then
    raise GraphError.
    """

    if self.minValue < self.maxValue:
      # The limits are already OK.
      return

    minFixed = (self.minValueSource in ['min'])
    maxFixed = (self.maxValueSource in ['max', 'limit'])

    if minFixed and maxFixed:
      raise GraphError('The %s must be less than the %s' %
                       (self.minValueSource, self.maxValueSource))
    elif minFixed:
      self.maxValue = self.minValue + self.chooseDelta(self.minValue)
    elif maxFixed:
      self.minValue = self.maxValue - self.chooseDelta(self.maxValue)
    else:
      delta = self.chooseDelta(max(abs(self.minValue), abs(self.maxValue)))
      average = (self.minValue + self.maxValue) / 2.0
      self.minValue = average - delta
      self.maxValue = average + delta

  def applySettings(self, axisMin=None, axisMax=None, axisLimit=None):
    """Apply the specified settings to this axis.

    Set self.minValue, self.minValueSource, self.maxValue,
    self.maxValueSource, and self.axisLimit reasonably based on the
    parameters provided.

    Arguments:

    axisMin -- a finite number, or None to choose a round minimum
        limit that includes all of the data.

    axisMax -- a finite number, 'max' to use the maximum value
        contained in the data, or None to choose a round maximum limit
        that includes all of the data.

    axisLimit -- a finite number to use as an upper limit on maxValue,
        or None to impose no upper limit.

    """

    if axisMin is not None and not math.isnan(axisMin):
      self.minValueSource = 'min'
      self.minValue = self.checkFinite(axisMin, 'axis min')

    if axisMax == 'max':
      self.maxValueSource = 'extremum'
    elif axisMax is not None and not math.isnan(axisMax):
      self.maxValueSource = 'max'
      self.maxValue = self.checkFinite(axisMax, 'axis max')

    if axisLimit is None or math.isnan(axisLimit):
      self.axisLimit = None
    elif axisLimit < self.maxValue:
      self.maxValue = self.checkFinite(axisLimit, 'axis limit')
      self.maxValueSource = 'limit'
      # The limit has already been imposed, so there is no need to
      # remember it:
      self.axisLimit = None
    elif math.isinf(axisLimit):
      # It must be positive infinity, which is the same as no limit:
      self.axisLimit = None
    else:
      # We still need to remember axisLimit to avoid rounding top to
      # a value larger than axisLimit:
      self.axisLimit = axisLimit

    self.reconcileLimits()

  def makeLabel(self, value):
    """Create a label for the specified value.

    Create a label string containing the value and its units (if any),
    based on the values of self.step, self.span, and self.unitSystem.

    """

    value, prefix = format_units(value, self.step, system=self.unitSystem)
    span, spanPrefix = format_units(self.span, self.step, system=self.unitSystem)
    if prefix:
      prefix += " "
    if value < 0.1:
      return "%g %s" % (float(value), prefix)
    elif value < 1.0:
      return "%.2f %s" % (float(value), prefix)
    if span > 10 or spanPrefix != prefix:
      if type(value) is float:
        return "%.1f %s" % (value, prefix)
      else:
        return "%d %s" % (int(value), prefix)
    elif span > 3:
      return "%.1f %s" % (float(value), prefix)
    elif span > 0.1:
      return "%.2f %s" % (float(value), prefix)
    else:
      return "%g %s" % (float(value), prefix)


class _LinearAxisTics(_AxisTics):
  """Axis ticmarks with uniform spacing."""

  def __init__(self, minValue, maxValue, unitSystem=None):
    _AxisTics.__init__(self, minValue, maxValue, unitSystem=unitSystem)
    self.step = None
    self.span = None
    self.binary = None

  def setStep(self, step):
    """Set the size of steps between ticmarks."""

    self.step = self.checkFinite(float(step), 'axis step')

  def generateSteps(self, minStep):
    """Generate allowed steps with step >= minStep in increasing order."""

    self.checkFinite(minStep)

    if self.binary:
      base = 2.0
      mantissas = [1.0]
      exponent = math.floor(math.log(minStep, 2) - EPSILON)
    else:
      base = 10.0
      mantissas = [1.0, 2.0, 5.0]
      exponent = math.floor(math.log10(minStep) - EPSILON)

    while True:
      multiplier = base ** exponent
      for mantissa in mantissas:
        value = mantissa * multiplier
        if value >= minStep * (1.0 - EPSILON):
          yield value
      exponent += 1

  def computeSlop(self, step, divisor):
    """Compute the slop that would result from step and divisor.

    Return the slop, or None if this combination can't cover the full
    range. See chooseStep() for the definition of "slop".

    """

    bottom = step * math.floor(self.minValue / float(step) + EPSILON)
    top = bottom + step * divisor

    if top >= self.maxValue - EPSILON * step:
      return max(top - self.maxValue, self.minValue - bottom)
    else:
      return None

  def chooseStep(self, divisors=None, binary=False):
    """Choose a nice, pretty size for the steps between axis labels.

    Our main constraint is that the number of divisions must be taken
    from the divisors list. We pick a number of divisions and a step
    size that minimizes the amount of whitespace ("slop") that would
    need to be included outside of the range [self.minValue,
    self.maxValue] if we were to push out the axis values to the next
    larger multiples of the step size.

    The minimum step that could possibly cover the variance satisfies

        minStep * max(divisors) >= variance

    or

        minStep = variance / max(divisors)

    It's not necessarily possible to cover the variance with a step
    that size, but we know that any smaller step definitely *cannot*
    cover it. So we can start there.

    For a sufficiently large step size, it is definitely possible to
    cover the variance, but at some point the slop will start growing.
    Let's define the slop to be

        slop = max(minValue - bottom, top - maxValue)

    Then for a given, step size, we know that

        slop >= (1/2) * (step * min(divisors) - variance)

    (the factor of 1/2 is for the best-case scenario that the slop is
    distributed equally on the two sides of the range). So suppose we
    already have a choice that yields bestSlop. Then there is no need
    to choose steps so large that the slop is guaranteed to be larger
    than bestSlop. Therefore, the maximum step size that we need to
    consider is

        maxStep = (2 * bestSlop + variance) / min(divisors)

    """

    self.binary = binary
    if divisors is None:
      divisors = [4,5,6]
    else:
      for divisor in divisors:
        self.checkFinite(divisor, 'divisor')
        if divisor < 1:
          raise GraphError('Divisors must be greater than or equal to one')

    if self.minValue == self.maxValue:
      if self.minValue == 0.0:
        self.maxValue = 1.0
      elif self.minValue < 0.0:
        self.minValue *= 1.1
        self.maxValue *= 0.9
      else:
        self.minValue *= 0.9
        self.maxValue *= 1.1

    variance = self.maxValue - self.minValue

    bestSlop = None
    bestStep = None
    bestDivisor = None
    for step in self.generateSteps(variance / float(max(divisors))):
      if bestSlop is not None and step * min(divisors) >= 2 * bestSlop + variance:
        break
      for divisor in divisors:
        slop = self.computeSlop(step, divisor)
        if slop is not None and (bestSlop is None or slop < bestSlop):
          bestSlop = slop
          bestStep = step
          bestDivisor = divisor

    self.step = bestStep

  def chooseLimits(self):
    if self.minValueSource == 'data':
      # Start labels at the greatest multiple of step <= minValue:
      self.bottom = self.step * math.floor(self.minValue / self.step + EPSILON)
    else:
      self.bottom = self.minValue

    if self.maxValueSource == 'data':
      # Extend the top of our graph to the lowest step multiple >= maxValue:
      self.top = self.step * math.ceil(self.maxValue / self.step - EPSILON)
      # ...but never exceed a user-specified limit:
      if self.axisLimit is not None and self.top > self.axisLimit + EPSILON * self.step:
        self.top = self.axisLimit
    else:
      self.top = self.maxValue

    self.span = self.top - self.bottom

    if self.span == 0:
      self.top += 1
      self.span += 1

  def getLabelValues(self):
    if self.step <= 0.0:
      raise GraphError('The step size must be positive')
    if self.span > 1000.0 * self.step:
      # This is insane. Pick something that won't cause trouble:
      self.chooseStep()

    values = []

    start = self.step * math.ceil(self.bottom / self.step - EPSILON)
    i = 0
    while True:
      value = start + i * self.step
      if value > self.top + EPSILON * self.step:
        break
      values.append(value)
      i += 1

    return values


class _LogAxisTics(_AxisTics):
  def __init__(self, minValue, maxValue, unitSystem=None, base=10.0):
    _AxisTics.__init__(self, minValue, maxValue, unitSystem=unitSystem)
    if base <= 1.0:
      raise GraphError('Logarithmic base must be greater than one')
    self.base = self.checkFinite(base, 'log base')
    self.step = None
    self.span = None

  def setStep(self, step):
    # step is ignored for Logarithmic tics:
    self.step = None

  def chooseStep(self, divisors=None, binary=False):
    # step is ignored for Logarithmic tics:
    self.step = None

  def chooseLimits(self):
    if self.minValue <= 0:
      raise GraphError('Logarithmic scale specified with a dataset with a '
                       'minimum value less than or equal to zero')
    self.bottom = math.pow(self.base, math.floor(math.log(self.minValue, self.base)))
    self.top = math.pow(self.base, math.ceil(math.log(self.maxValue, self.base)))

    self.span = self.top - self.bottom

    if self.span == 0:
      self.top *= self.base
      self.span = self.top - self.bottom

  def getLabelValues(self):
    values = []

    value = math.pow(self.base, math.ceil(math.log(self.bottom, self.base) - EPSILON))
    while value < self.top * (1.0 + EPSILON):
       values.append(value)
       value *= self.base

    return values


class Graph:
  customizable = ('width','height','margin','bgcolor','fgcolor', \
                 'fontName','fontSize','fontBold','fontItalic', \
                 'colorList','template','yAxisSide','outputFormat')

  def __init__(self,**params):
    self.params = params
    self.data = params['data']
    self.dataLeft = []
    self.dataRight = []
    self.secondYAxis = False
    self.width = int( params.get('width',200) )
    self.height = int( params.get('height',200) )
    self.margin = int( params.get('margin',10) )
    self.userTimeZone = params.get('tz')
    self.logBase = params.get('logBase', None)
    self.minorY = int(params.get('minorY', 1))

    if self.logBase:
      if self.logBase == 'e':
        self.logBase = math.e
      elif self.logBase < 1:
        self.logBase = None
        params['logBase'] = None
      else:
        self.logBase = float(self.logBase)

    if self.margin < 0:
      self.margin = 10

    self.setupCairo( params.get('outputFormat','png').lower() )

    self.area = {
      'xmin' : self.margin + 10, # Need extra room when the time is near the left edge
      'xmax' : self.width - self.margin,
      'ymin' : self.margin,
      'ymax' : self.height - self.margin,
    }

    self.loadTemplate( params.get('template','default') )

    opts = self.ctx.get_font_options()
    opts.set_antialias( cairo.ANTIALIAS_NONE )
    self.ctx.set_font_options( opts )

    self.foregroundColor = params.get('fgcolor',self.defaultForeground)
    self.backgroundColor = params.get('bgcolor',self.defaultBackground)
    self.setColor( self.backgroundColor )
    self.drawRectangle( 0, 0, self.width, self.height )

    if 'colorList' in params:
      colorList = unquote_plus( str(params['colorList']) ).split(',')
    else:
      colorList = self.defaultColorList
    self.colors = itertools.cycle( colorList )

    self.drawGraph(**params)

  def setupCairo(self,outputFormat='png'):
    self.outputFormat = outputFormat
    if outputFormat == 'png':
      self.surface = cairo.ImageSurface(cairo.FORMAT_ARGB32, self.width, self.height)
    elif outputFormat == 'svg':
      self.surfaceData = StringIO.StringIO()
      self.surface = cairo.SVGSurface(self.surfaceData, self.width, self.height)
    elif outputFormat == 'pdf':
      self.surfaceData = StringIO.StringIO()
      self.surface = cairo.PDFSurface(self.surfaceData, self.width, self.height)
      res_x, res_y = self.surface.get_fallback_resolution()
      self.width = float(self.width / res_x) * 72
      self.height = float(self.height / res_y) * 72
      self.surface.set_size(self.width, self.height)
    self.ctx = cairo.Context(self.surface)

  def setColor(self, value, alpha=1.0, forceAlpha=False):
    if type(value) is tuple and len(value) == 3:
      r,g,b = value
    elif value in colorAliases:
      r,g,b = colorAliases[value]
    elif type(value) in (str,unicode) and len(value) >= 6:
      s = value
      if s[0] == '#': s = s[1:]
      if s[0:3] == '%23': s = s[3:]
      r,g,b = ( int(s[0:2],base=16), int(s[2:4],base=16), int(s[4:6],base=16) )
      if len(s) == 8 and not forceAlpha:
        alpha = float( int(s[6:8],base=16) ) / 255.0
    elif isinstance(value, int) and len(str(value)) == 6:
      s = str(value)
      r,g,b = ( int(s[0:2],base=16), int(s[2:4],base=16), int(s[4:6],base=16) )
    else:
      raise ValueError("Must specify an RGB 3-tuple, an html color string, or a known color alias!")
    r,g,b = [float(c) / 255.0 for c in (r,g,b)]
    self.ctx.set_source_rgba(r,g,b,alpha)

  def setFont(self, **params):
    p = self.defaultFontParams.copy()
    p.update(params)
    self.ctx.select_font_face(p['name'], p['italic'], p['bold'])
    self.ctx.set_font_size( float(p['size']) )

  def getExtents(self,text=None,fontOptions={}):
    if fontOptions:
      self.setFont(**fontOptions)
    F = self.ctx.font_extents()
    extents = { 'maxHeight' : F[2], 'maxAscent' : F[0], 'maxDescent' : F[1] }
    if text:
      T = self.ctx.text_extents(text)
      extents['width'] = T[4]
      extents['height'] = T[3]
    return extents

  def drawRectangle(self, x, y, w, h, fill=True, dash=False):
    if not fill:
      o = self.ctx.get_line_width() / 2.0 #offset for borders so they are drawn as lines would be
      x += o
      y += o
      w -= o
      h -= o
    self.ctx.rectangle(x,y,w,h)
    if fill:
      self.ctx.fill()
    else:
      if dash:
        self.ctx.set_dash(dash,1)
      else:
        self.ctx.set_dash([],0)
      self.ctx.stroke()

  def drawText(self,text,x,y,font={},color={},align='left',valign='top',border=False,rotate=0):
    if font: self.setFont(**font)
    if color: self.setColor(**color)
    extents = self.getExtents(text)
    angle = math.radians(rotate)
    origMatrix = self.ctx.get_matrix()

    horizontal = {
      'left' : 0,
      'center' : extents['width'] / 2,
      'right' : extents['width'],
    }[align.lower()]
    vertical = {
      'top' : extents['maxAscent'],
      'middle' : extents['maxHeight'] / 2 - extents['maxDescent'],
      'bottom' : -extents['maxDescent'],
      'baseline' : 0,
    }[valign.lower()]

    self.ctx.move_to(x,y)
    self.ctx.rel_move_to( math.sin(angle) * -vertical, math.cos(angle) * vertical)
    self.ctx.rotate(angle)
    self.ctx.rel_move_to( -horizontal, 0 )
    bx, by = self.ctx.get_current_point()
    by -= extents['maxAscent']
    self.ctx.text_path(text)
    self.ctx.fill()
    if border:
      self.drawRectangle(bx, by, extents['width'], extents['maxHeight'], fill=False)
    else:
      self.ctx.set_matrix(origMatrix)

  def drawTitle(self,text):
    self.encodeHeader('title')

    y = self.area['ymin']
    x = self.width / 2
    lineHeight = self.getExtents()['maxHeight']
    for line in text.split('\n'):
      self.drawText(line, x, y, align='center')
      y += lineHeight
    if self.params.get('yAxisSide') == 'right':
      self.area['ymin'] = y
    else:
      self.area['ymin'] = y + self.margin


  def drawLegend(self, elements, unique=False): #elements is [ (name,color,rightSide), (name,color,rightSide), ... ]
    self.encodeHeader('legend')

    if unique:
      # remove duplicate names
      namesSeen = []
      newElements = []
      for e in elements:
        if e[0] not in namesSeen:
          namesSeen.append(e[0])
          newElements.append(e)
      elements = newElements

    # Check if there's enough room to use two columns.
    rightSideLabels = False
    padding = 5
    longestName = sorted([e[0] for e in elements],key=len)[-1]
    testSizeName = longestName + " " + longestName # Double it to check if there's enough room for 2 columns
    testExt = self.getExtents(testSizeName)
    testBoxSize = testExt['maxHeight'] - 1
    testWidth = testExt['width'] + 2 * (testBoxSize + padding)
    if testWidth + 50 < self.width:
      rightSideLabels = True

    if(self.secondYAxis and rightSideLabels):
      extents = self.getExtents(longestName)
      padding = 5
      boxSize = extents['maxHeight'] - 1
      lineHeight = extents['maxHeight'] + 1
      labelWidth = extents['width'] + 2 * (boxSize + padding)
      columns = max(1, math.floor( (self.width - self.area['xmin']) / labelWidth ))
      numRight = len([name for (name,color,rightSide) in elements if rightSide])
      numberOfLines = max(len(elements) - numRight, numRight)
      columns = math.floor(columns / 2.0)
      if columns < 1: columns = 1
      legendHeight = max(1, (numberOfLines / columns)) * (lineHeight + padding)
      self.area['ymax'] -= legendHeight #scoot the drawing area up to fit the legend
      self.ctx.set_line_width(1.0)
      x = self.area['xmin']
      y = self.area['ymax'] + (2 * padding)
      n = 0
      xRight = self.area['xmax'] - self.area['xmin']
      yRight = y
      nRight = 0
      for (name,color,rightSide) in elements:
        self.setColor( color )
        if rightSide:
          nRight += 1
          self.drawRectangle(xRight - padding,yRight,boxSize,boxSize)
          self.setColor( 'darkgrey' )
          self.drawRectangle(xRight - padding,yRight,boxSize,boxSize,fill=False)
          self.setColor( self.foregroundColor )
          self.drawText(name, xRight - boxSize, yRight, align='right')
          xRight -= labelWidth
          if nRight % columns == 0:
            xRight = self.area['xmax'] - self.area['xmin']
            yRight += lineHeight
        else:
          n += 1
          self.drawRectangle(x,y,boxSize,boxSize)
          self.setColor( 'darkgrey' )
          self.drawRectangle(x,y,boxSize,boxSize,fill=False)
          self.setColor( self.foregroundColor )
          self.drawText(name, x + boxSize + padding, y, align='left')
          x += labelWidth
          if n % columns == 0:
            x = self.area['xmin']
            y += lineHeight
    else:
      extents = self.getExtents(longestName)
      boxSize = extents['maxHeight'] - 1
      lineHeight = extents['maxHeight'] + 1
      labelWidth = extents['width'] + 2 * (boxSize + padding)
      columns = math.floor( self.width / labelWidth )
      if columns < 1: columns = 1
      numberOfLines = math.ceil( float(len(elements)) / columns )
      legendHeight = numberOfLines * (lineHeight + padding)
      self.area['ymax'] -= legendHeight #scoot the drawing area up to fit the legend
      self.ctx.set_line_width(1.0)
      x = self.area['xmin']
      y = self.area['ymax'] + (2 * padding)
      for i,(name,color,rightSide) in enumerate(elements):
        if rightSide:
          self.setColor( color )
          self.drawRectangle(x + labelWidth + padding,y,boxSize,boxSize)
          self.setColor( 'darkgrey' )
          self.drawRectangle(x + labelWidth + padding,y,boxSize,boxSize,fill=False)
          self.setColor( self.foregroundColor )
          self.drawText(name, x + labelWidth, y, align='right')
          x += labelWidth
        else:
          self.setColor( color )
          self.drawRectangle(x,y,boxSize,boxSize)
          self.setColor( 'darkgrey' )
          self.drawRectangle(x,y,boxSize,boxSize,fill=False)
          self.setColor( self.foregroundColor )
          self.drawText(name, x + boxSize + padding, y, align='left')
          x += labelWidth
        if (i + 1) % columns == 0:
          x = self.area['xmin']
          y += lineHeight

  def encodeHeader(self,text):
    self.ctx.save()
    self.setColor( self.backgroundColor )
    self.ctx.move_to(-88,-88) # identifier
    for i, char in enumerate(text):
      self.ctx.line_to(-ord(char), -i-1)
    self.ctx.stroke()
    self.ctx.restore()

  def loadTemplate(self,template):
    conf = SafeConfigParser()
    if conf.read(settings.GRAPHTEMPLATES_CONF):
      defaults = defaultGraphOptions
      # If a graphTemplates.conf exists, read in
      # the values from it, but make sure that
      # all of the default values properly exist
      defaults.update(dict(conf.items('default')))
      if template in conf.sections():
        opts = dict( conf.items(template) )
      else:
        opts = defaults
    else:
      opts = defaults = defaultGraphOptions

    self.defaultBackground = opts.get('background', defaults['background'])
    self.defaultForeground = opts.get('foreground', defaults['foreground'])
    self.defaultMajorGridLineColor = opts.get('majorline', defaults['majorline'])
    self.defaultMinorGridLineColor = opts.get('minorline', defaults['minorline'])
    self.defaultColorList = [c.strip() for c in opts.get('linecolors', defaults['linecolors']).split(',')]
    fontName = opts.get('fontname', defaults['fontname'])
    fontSize = float( opts.get('fontsize', defaults['fontsize']) )
    fontBold = opts.get('fontbold', defaults['fontbold']).lower() == 'true'
    fontItalic = opts.get('fontitalic', defaults['fontitalic']).lower() == 'true'
    self.defaultFontParams = {
      'name' : self.params.get('fontName',fontName),
      'size' : int( self.params.get('fontSize',fontSize) ),
      'bold' : self.params.get('fontBold',fontBold),
      'italic' : self.params.get('fontItalic',fontItalic),
    }

  def output(self, fileObj):
    if self.outputFormat == 'png':
      self.surface.write_to_png(fileObj)
    elif self.outputFormat == 'pdf':
      self.surface.finish()
      pdfData = self.surfaceData.getvalue()
      self.surfaceData.close()
      fileObj.write(pdfData)
    else:
      if hasattr(self, 'startTime'):
        hasData = True
        metaData = {
          'x': {
            'start': self.startTime,
            'end': self.endTime
          },
          'options': {
            'lineWidth': self.lineWidth
          },
          'font': self.defaultFontParams,
          'area': self.area,
          'series': []
        }

        if not self.secondYAxis:
          metaData['y'] = {
            'top': self.yTop,
            'bottom': self.yBottom,
            'step': self.yStep,
            'labels': self.yLabels,
            'labelValues': self.yLabelValues
          }

        for series in self.data:
          if 'stacked' not in series.options:
            metaData['series'].append({
              'name': series.name,
              'start': series.start,
              'end': series.end,
              'step': series.step,
              'valuesPerPoint': series.valuesPerPoint,
              'color': series.color,
              'data': series,
              'options': series.options
            })
      else:
        hasData = False
        metaData = { }

      self.surface.finish()
      svgData = self.surfaceData.getvalue()
      self.surfaceData.close()

      svgData = svgData.replace('pt"', 'px"', 2) # we expect height/width in pixels, not points
      svgData = svgData.replace('</svg>\n', '', 1)
      svgData = svgData.replace('</defs>\n<g', '</defs>\n<g class="graphite"', 1)

      if hasData:
        # We encode headers using special paths with d^="M -88 -88"
        # Find these, and turn them into <g> wrappers instead
        def onHeaderPath(match):
          name = ''
          for char in re.findall(r'L -(\d+) -\d+', match.group(1)):
            name += chr(int(char))
          return '</g><g data-header="true" class="%s">' % name
        (svgData, subsMade) = re.subn(r'<path.+?d="M -88 -88 (.+?)"/>', onHeaderPath, svgData)

        # Replace the first </g><g> with <g>, and close out the last </g> at the end
        svgData = svgData.replace('</g><g data-header','<g data-header',1)
        if subsMade > 0:
          svgData += "</g>"
        svgData = svgData.replace(' data-header="true"','')

      fileObj.write(svgData)
      fileObj.write("""<script>
  <![CDATA[
    metadata = %s
  ]]>
</script>
</svg>""" % json.dumps(metaData))


class LineGraph(Graph):
  customizable = Graph.customizable + \
                 ('title','vtitle','lineMode','lineWidth','hideLegend', \
                  'hideAxes','minXStep','hideGrid','majorGridLineColor', \
                  'minorGridLineColor','thickness','min','max', \
                  'graphOnly','yMin','yMax','yLimit','yStep','areaMode', \
                  'areaAlpha','drawNullAsZero','tz', 'yAxisSide','pieMode', \
                  'yUnitSystem', 'logBase','yMinLeft','yMinRight','yMaxLeft', \
                  'yMaxRight', 'yLimitLeft', 'yLimitRight', 'yStepLeft', \
                  'yStepRight', 'rightWidth', 'rightColor', 'rightDashed', \
                  'leftWidth', 'leftColor', 'leftDashed', 'xFormat', 'minorY', \
                  'hideYAxis', 'uniqueLegend', 'vtitleRight', 'yDivisors', \
                  'connectedLimit', 'hideXAxis', 'hideNullFromLegend')
  validLineModes = ('staircase','slope','connected')
  validAreaModes = ('none','first','all','stacked')
  validPieModes = ('maximum', 'minimum', 'average')

  def drawGraph(self,**params):
    # Make sure we've got datapoints to draw
    if self.data:
      startTime = min([series.start for series in self.data])
      endTime = max([series.end for series in self.data])
      timeRange = endTime - startTime
    else:
      timeRange = None

    if not timeRange:
      x = self.width / 2
      y = self.height / 2
      self.setColor('red')
      self.setFont(size=math.log(self.width * self.height) )
      self.drawText("No Data", x, y, align='center')
      return

    # Determine if we're doing a 2 y-axis graph.
    for series in self.data:
      if 'secondYAxis' in series.options:
        self.dataRight.append(series)
      else:
        self.dataLeft.append(series)
    if len(self.dataRight) > 0:
      self.secondYAxis = True

    # API compatibility hacks
    if params.get('graphOnly',False):
      params['hideLegend'] = True
      params['hideGrid'] = True
      params['hideAxes'] = True
      params['hideXAxis'] = False
      params['hideYAxis'] = False
      params['yAxisSide'] = 'left'
      params['title'] = ''
      params['vtitle'] = ''
      params['margin'] = 0
      params['tz'] = ''
      self.margin = 0
      self.area['xmin'] = 0
      self.area['xmax'] = self.width
      self.area['ymin'] = 0
      self.area['ymax'] = self.height
    if 'yMin' not in params and 'min' in params:
      params['yMin'] = params['min']
    if 'yMax' not in params and 'max' in params:
      params['yMax'] = params['max']
    if 'lineWidth' not in params and 'thickness' in params:
      params['lineWidth'] = params['thickness']
    if 'yAxisSide' not in params:
      params['yAxisSide'] = 'left'
    if 'yUnitSystem' not in params:
      params['yUnitSystem'] = 'si'
    else:
      params['yUnitSystem'] = unicode(params['yUnitSystem']).lower()
      if params['yUnitSystem'] not in UnitSystems.keys():
        params['yUnitSystem'] = 'si'

    self.params = params

    # Don't do any of the special right y-axis stuff if we're drawing 2 y-axes.
    if self.secondYAxis:
      params['yAxisSide'] = 'left'

    # When Y Axis is labeled on the right, we subtract x-axis positions from the max,
    # instead of adding to the minimum
    if self.params.get('yAxisSide') == 'right':
      self.margin = self.width

    # Now to setup our LineGraph specific options
    self.lineWidth = float( params.get('lineWidth', 1.2) )
    self.lineMode = params.get('lineMode','slope').lower()
    self.connectedLimit = params.get("connectedLimit", INFINITY)
    assert self.lineMode in self.validLineModes, "Invalid line mode!"
    self.areaMode = params.get('areaMode','none').lower()
    assert self.areaMode in self.validAreaModes, "Invalid area mode!"
    self.pieMode = params.get('pieMode', 'maximum').lower()
    assert self.pieMode in self.validPieModes, "Invalid pie mode!"

    # Line mode slope does not work (or even make sense) for series that have
    # only one datapoint. So if any series have one datapoint we force staircase mode.
    if self.lineMode == 'slope':
      for series in self.data:
        if len(series) == 1:
          self.lineMode = 'staircase'
          break

    if self.secondYAxis:
      for series in self.data:
        if 'secondYAxis' in series.options:
          if 'rightWidth' in params:
            series.options['lineWidth'] = params['rightWidth']
          if 'rightDashed' in params:
            series.options['dashed'] = params['rightDashed']
          if 'rightColor' in params:
            series.color = params['rightColor']
        else:
          if 'leftWidth' in params:
            series.options['lineWidth'] = params['leftWidth']
          if 'leftDashed' in params:
            series.options['dashed'] = params['leftDashed']
          if 'leftColor' in params:
            series.color = params['leftColor']

    for series in self.data:
      if not hasattr(series, 'color'):
        series.color = self.colors.next()

    titleSize = self.defaultFontParams['size'] + math.floor( math.log(self.defaultFontParams['size']) )
    self.setFont( size=titleSize )
    self.setColor( self.foregroundColor )

    if params.get('title'):
      self.drawTitle( unicode(params['title']) )
    if params.get('vtitle'):
      self.drawVTitle( unicode(params['vtitle']) )
    if self.secondYAxis and params.get('vtitleRight'):
      self.drawVTitle( unicode(params['vtitleRight']), rightAlign=True )
    self.setFont()

    if not params.get('hideLegend', len(self.data) > settings.LEGEND_MAX_ITEMS):
<<<<<<< HEAD
      elements = []
      for series in self.data:
        if series.name:
          if not (params.get('hideNullFromLegend', False) and all(v is None for v in list(series))):
            elements.append((series.name,series.color,series.options.get('secondYAxis')))
      if len(elements) > 0:
        self.drawLegend(elements, params.get('uniqueLegend', False))

    # Setup axes, labels, and grid
    # First we adjust the drawing area size to fit X-axis labels
    if not self.params.get('hideAxes',False) and not self.params.get('hideXAxis', False):
=======
      elements = [ (unquote(series.name),series.color,series.options.get('secondYAxis')) for series in self.data if series.name ]
      self.drawLegend(elements, params.get('uniqueLegend', False))

    #Setup axes, labels, and grid
    #First we adjust the drawing area size to fit X-axis labels
    if not self.params.get('hideAxes',False):
>>>>>>> 5bb5f228
      self.area['ymax'] -= self.getExtents()['maxAscent'] * 2

    self.startTime = min([series.start for series in self.data])
    if self.lineMode == 'staircase':
      self.endTime = max([series.end for series in self.data])
    else:
      self.endTime = max([(series.end - series.step) for series in self.data])
    self.timeRange = self.endTime - self.startTime

    # Now we consolidate our data points to fit in the currently estimated drawing area
    self.consolidateDataPoints()

    self.encodeHeader('axes')

    # Now its time to fully configure the Y-axis and determine the space required for Y-axis labels
    # Since we'll probably have to squeeze the drawing area to fit the Y labels, we may need to
    # reconsolidate our data points, which in turn means re-scaling the Y axis, this process will
    # repeat until we have accurate Y labels and enough space to fit our data points
    currentXMin = self.area['xmin']
    currentXMax = self.area['xmax']

    if self.secondYAxis:
      self.setupTwoYAxes()
    else:
      self.setupYAxis()
    while currentXMin != self.area['xmin'] or currentXMax != self.area['xmax']: #see if the Y-labels require more space
      self.consolidateDataPoints() #this can cause the Y values to change
      currentXMin = self.area['xmin'] #so let's keep track of the previous Y-label space requirements
      currentXMax = self.area['xmax']
      if self.secondYAxis: #and recalculate their new requirements
        self.setupTwoYAxes()
      else:
        self.setupYAxis()

    # Now that our Y-axis is finalized, let's determine our X labels (this won't affect the drawing area)
    self.setupXAxis()

    if not self.params.get('hideAxes',False):
      self.drawLabels()
      if not self.params.get('hideGrid',False): #hideAxes implies hideGrid
        self.encodeHeader('grid')
        self.drawGridLines()

    # Finally, draw the graph lines
    self.encodeHeader('lines')
    self.drawLines()

  def drawVTitle(self, text, rightAlign=False):
    lineHeight = self.getExtents()['maxHeight']

    if rightAlign:
      self.encodeHeader('vtitleRight')
      x = self.area['xmax'] - lineHeight
      y = self.height / 2
      for line in text.split('\n'):
        self.drawText(line, x, y, align='center', valign='baseline', rotate=90)
        x -= lineHeight
      self.area['xmax'] = x - self.margin - lineHeight
    else:
      self.encodeHeader('vtitle')
      x = self.area['xmin'] + lineHeight
      y = self.height / 2
      for line in text.split('\n'):
        self.drawText(line, x, y, align='center', valign='baseline', rotate=270)
        x += lineHeight
      self.area['xmin'] = x + self.margin + lineHeight

  def getYCoord(self, value, side=None):
    if "left" == side:
      yLabelValues = self.yLabelValuesL
      yTop = self.yTopL
      yBottom = self.yBottomL
    elif "right" == side:
      yLabelValues = self.yLabelValuesR
      yTop = self.yTopR
      yBottom = self.yBottomR
    else:
      yLabelValues = self.yLabelValues
      yTop = self.yTop
      yBottom = self.yBottom

    try:
      highestValue = max(yLabelValues)
      lowestValue = min(yLabelValues)
    except ValueError:
      highestValue = yTop
      lowestValue = yBottom

    pixelRange = self.area['ymax'] - self.area['ymin']

    relativeValue = value - lowestValue
    valueRange = highestValue - lowestValue

    if self.logBase:
        if value <= 0:
            return None
        relativeValue = math.log(value, self.logBase) - math.log(lowestValue, self.logBase)
        valueRange = math.log(highestValue, self.logBase) - math.log(lowestValue, self.logBase)

    pixelToValueRatio = pixelRange / valueRange
    valueInPixels = pixelToValueRatio * relativeValue
    return self.area['ymax'] - valueInPixels


  def drawLines(self, width=None, dash=None, linecap='butt', linejoin='miter'):
    if not width: width = self.lineWidth
    self.ctx.set_line_width(width)
    originalWidth = width
    width = float(int(width) % 2) / 2
    if dash:
      self.ctx.set_dash(dash,1)
    else:
      self.ctx.set_dash([],0)
    self.ctx.set_line_cap({
      'butt' : cairo.LINE_CAP_BUTT,
      'round' : cairo.LINE_CAP_ROUND,
      'square' : cairo.LINE_CAP_SQUARE,
    }[linecap])
    self.ctx.set_line_join({
      'miter' : cairo.LINE_JOIN_MITER,
      'round' : cairo.LINE_JOIN_ROUND,
      'bevel' : cairo.LINE_JOIN_BEVEL,
    }[linejoin])

    # check whether there is an stacked metric
    singleStacked = False
    for series in self.data:
      if 'stacked' in series.options:
        singleStacked = True
    if singleStacked:
      self.data = sort_stacked(self.data)

    # stack the values
    if self.areaMode == 'stacked' and not self.secondYAxis: #TODO Allow stacked area mode with secondYAxis
      total = []
      for series in self.data:
        if 'drawAsInfinite' in series.options:
          continue

        series.options['stacked'] = True
        for i in range(len(series)):
          if len(total) <= i: total.append(0)

          if series[i] is not None:
            original = series[i]
            series[i] += total[i]
            total[i] += original
    elif self.areaMode == 'first':
      self.data[0].options['stacked'] = True
    elif self.areaMode == 'all':
      for series in self.data:
        if 'drawAsInfinite' not in series.options:
          series.options['stacked'] = True

    # apply alpha channel and create separate stroke series
    if self.params.get('areaAlpha'):
      try:
        alpha = float(self.params['areaAlpha'])
      except ValueError:
        alpha = 0.5
        pass

      strokeSeries = []
      for series in self.data:
        if 'stacked' in series.options:
          series.options['alpha'] = alpha

          newSeries = TimeSeries(series.name, series.start, series.end, series.step*series.valuesPerPoint, [x for x in series])
          newSeries.xStep = series.xStep
          newSeries.color = series.color
          if 'secondYAxis' in series.options:
            newSeries.options['secondYAxis'] = True
          strokeSeries.append(newSeries)
      self.data += strokeSeries

    # setup the clip region
    self.ctx.set_line_width(1.0)
    self.ctx.rectangle(self.area['xmin'], self.area['ymin'], self.area['xmax'] - self.area['xmin'], self.area['ymax'] - self.area['ymin'])
    self.ctx.clip()
    self.ctx.set_line_width(originalWidth)

    # save clip to restore once stacked areas are drawn
    self.ctx.save()
    clipRestored = False

    for series in self.data:

      if 'stacked' not in series.options:
        # stacked areas are always drawn first. if this series is not stacked, we finished stacking.
        # reset the clip region so lines can show up on top of the stacked areas.
        if not clipRestored:
          clipRestored = True
          self.ctx.restore()

      if 'lineWidth' in series.options:
        self.ctx.set_line_width(series.options['lineWidth'])

      if 'dashed' in series.options:
        self.ctx.set_dash([ series.options['dashed'] ], 1)
      else:
        self.ctx.set_dash([], 0)

      # Shift the beginning of drawing area to the start of the series if the
      # graph itself has a larger range
      missingPoints = (series.start - self.startTime) / series.step
      startShift = series.xStep * (missingPoints / series.valuesPerPoint)
      x = float(self.area['xmin']) + startShift + (self.lineWidth / 2.0)
      y = float(self.area['ymin'])

      startX = x

      if series.options.get('invisible'):
        self.setColor( series.color, 0, True )
      else:
        self.setColor( series.color, series.options.get('alpha') or 1.0 )

      # The number of preceding datapoints that had a None value.
      consecutiveNones = 0

      for index, value in enumerate(series):
        if value != value: # convert NaN to None
          value = None

        if value is None and self.params.get('drawNullAsZero'):
          value = 0.0

        if value is None:
          if consecutiveNones == 0:
            self.ctx.line_to(x, y)
            if 'stacked' in series.options: #Close off and fill area before unknown interval
              if self.secondYAxis:
                if 'secondYAxis' in series.options:
                  self.fillAreaAndClip(x, y, startX, self.getYCoord(0, "right"))
                else:
                  self.fillAreaAndClip(x, y, startX, self.getYCoord(0, "left"))
              else:
                self.fillAreaAndClip(x, y, startX, self.getYCoord(0))

          x += series.xStep
          consecutiveNones += 1

        else:
          if self.secondYAxis:
            if 'secondYAxis' in series.options:
              y = self.getYCoord(value, "right")
            else:
              y = self.getYCoord(value, "left")
          else:
            y = self.getYCoord(value)

          if y is None:
            value = None
          elif y < 0:
              y = 0

          if 'drawAsInfinite' in series.options and value > 0:
            self.ctx.move_to(x, self.area['ymax'])
            self.ctx.line_to(x, self.area['ymin'])
            self.ctx.stroke()
            x += series.xStep
            continue

          if consecutiveNones > 0:
            startX = x

          if self.lineMode == 'staircase':
            if consecutiveNones > 0:
              self.ctx.move_to(x, y)
            else:
              self.ctx.line_to(x, y)

            x += series.xStep
            self.ctx.line_to(x, y)

          elif self.lineMode == 'slope':
            if consecutiveNones > 0:
              self.ctx.move_to(x, y)

            self.ctx.line_to(x, y)
            x += series.xStep

          elif self.lineMode == 'connected':
            # If if the gap is larger than the connectedLimit or if this is the
            # first non-None datapoint in the series, start drawing from that datapoint.
            if consecutiveNones > self.connectedLimit or consecutiveNones == index:
               self.ctx.move_to(x, y)

            self.ctx.line_to(x, y)
            x += series.xStep

          consecutiveNones = 0

      if 'stacked' in series.options:
        if self.lineMode == 'staircase':
          xPos = x
        else:
          xPos = x-series.xStep
        if self.secondYAxis:
          if 'secondYAxis' in series.options:
            areaYFrom = self.getYCoord(0, "right")
          else:
            areaYFrom = self.getYCoord(0, "left")
        else:
          areaYFrom = self.getYCoord(0)

        self.fillAreaAndClip(xPos, y, startX, areaYFrom)

      else:
        self.ctx.stroke()

      self.ctx.set_line_width(originalWidth) # return to the original line width
      if 'dash' in series.options: # if we changed the dash setting before, change it back now
        if dash:
          self.ctx.set_dash(dash,1)
        else:
          self.ctx.set_dash([],0)

  def fillAreaAndClip(self, x, y, startX=None, areaYFrom=None):
    startX = (startX or self.area['xmin'])
    areaYFrom = (areaYFrom or self.area['ymax'])
    pattern = self.ctx.copy_path()

    # fill
    self.ctx.line_to(x, areaYFrom)                  # bottom endX
    self.ctx.line_to(startX, areaYFrom)             # bottom startX
    self.ctx.close_path()
    self.ctx.fill()

    # clip above y axis
    self.ctx.append_path(pattern)
    self.ctx.line_to(x, areaYFrom)                  # yZero endX
    self.ctx.line_to(self.area['xmax'], areaYFrom)  # yZero right
    self.ctx.line_to(self.area['xmax'], self.area['ymin'])  # top right
    self.ctx.line_to(self.area['xmin'], self.area['ymin'])  # top left
    self.ctx.line_to(self.area['xmin'], areaYFrom)  # yZero left
    self.ctx.line_to(startX, areaYFrom)             # yZero startX

    # clip below y axis
    self.ctx.line_to(x, areaYFrom)                  # yZero endX
    self.ctx.line_to(self.area['xmax'], areaYFrom)  # yZero right
    self.ctx.line_to(self.area['xmax'], self.area['ymax'])  # bottom right
    self.ctx.line_to(self.area['xmin'], self.area['ymax'])  # bottom left
    self.ctx.line_to(self.area['xmin'], areaYFrom)  # yZero left
    self.ctx.line_to(startX, areaYFrom)             # yZero startX
    self.ctx.close_path()
    self.ctx.clip()

  def consolidateDataPoints(self):
    numberOfPixels = self.graphWidth = self.area['xmax'] - self.area['xmin'] - (self.lineWidth + 1)
    for series in self.data:
      numberOfDataPoints = self.timeRange/series.step
      minXStep = float( self.params.get('minXStep',1.0) )
      divisor = self.timeRange / series.step
      bestXStep = numberOfPixels / divisor
      if bestXStep < minXStep:
        drawableDataPoints = int( numberOfPixels / minXStep )
        pointsPerPixel = math.ceil( float(numberOfDataPoints) / float(drawableDataPoints) )
        series.consolidate(pointsPerPixel)
        series.xStep = (numberOfPixels * pointsPerPixel) / numberOfDataPoints
      else:
        series.xStep = bestXStep

  def _adjustLimits(self, minValue, maxValue, minName, maxName, limitName):
    if maxName in self.params and self.params[maxName] != 'max':
      maxValue = self.params[maxName]

    if limitName in self.params and self.params[limitName] < maxValue:
      maxValue = self.params[limitName]

    if minName in self.params:
      minValue = self.params[minName]

    if maxValue <= minValue:
      maxValue = minValue + 1

    return (minValue, maxValue)

  def setupYAxis(self):
    (yMinValue, yMaxValue) = dataLimits(self.data,
                                        drawNullAsZero=self.params.get('drawNullAsZero'),
                                        stacked=(self.areaMode == 'stacked'))

    if self.logBase:
      yTics = _LogAxisTics(yMinValue, yMaxValue,
                           unitSystem=self.params.get('yUnitSystem'), base=self.logBase)
    else:
      yTics = _LinearAxisTics(yMinValue, yMaxValue,
                           unitSystem=self.params.get('yUnitSystem'))

    yTics.applySettings(axisMin=self.params.get('yMin'),
                        axisMax=self.params.get('yMax'),
                        axisLimit=self.params.get('yLimit'))

    if 'yStep' in self.params:
      yTics.setStep(self.params['yStep'])
    else:
      yDivisors = str(self.params.get('yDivisors', '4,5,6'))
      yDivisors = [int(d) for d in yDivisors.split(',')]
      binary = self.params.get('yUnitSystem') == 'binary'
      yTics.chooseStep(divisors=yDivisors, binary=binary)

    yTics.chooseLimits()

    # Copy the values we need back out of the yTics object:
    self.yStep = yTics.step
    self.yBottom = yTics.bottom
    self.yTop = yTics.top
    self.ySpan = yTics.span

    if not self.params.get('hideAxes', False):
      #Create and measure the Y-labels

      self.yLabelValues = yTics.getLabelValues()
      self.yLabels = [yTics.makeLabel(value) for value in self.yLabelValues]
      self.yLabelWidth = max([self.getExtents(label)['width'] for label in self.yLabels])

      if not self.params.get('hideYAxis'):
        if self.params.get('yAxisSide') == 'left':
          # Scoot the graph over to the left just enough to fit the y-labels:
          xMin = self.margin + (self.yLabelWidth * 1.02)
          if self.area['xmin'] < xMin:
            self.area['xmin'] = xMin
        else:
          # Scoot the graph over to the right just enough to fit the y-labels:
          xMin = 0
          xMax = self.margin - (self.yLabelWidth * 1.02)
          if self.area['xmax'] >= xMax:
            self.area['xmax'] = xMax
    else:
      self.yLabelValues = []
      self.yLabels = []
      self.yLabelWidth = 0.0

  def setupTwoYAxes(self):
    drawNullAsZero = self.params.get('drawNullAsZero')
    stacked = (self.areaMode == 'stacked')

    (yMinValueL, yMaxValueL) = dataLimits(self.dataLeft, drawNullAsZero, stacked)
    (yMinValueR, yMaxValueR) = dataLimits(self.dataRight, drawNullAsZero, stacked)

    # TODO: Allow separate bases for L & R Axes.
    if self.logBase:
      yTicsL = _LogAxisTics(yMinValueL, yMaxValueL,
                            unitSystem=self.params.get('yUnitSystem'), base=self.logBase)
      yTicsR = _LogAxisTics(yMinValueR, yMaxValueR,
                            unitSystem=self.params.get('yUnitSystem'), base=self.logBase)
    else:
      yTicsL = _LinearAxisTics(yMinValueL, yMaxValueL,
                               unitSystem=self.params.get('yUnitSystem'))
      yTicsR = _LinearAxisTics(yMinValueR, yMaxValueR,
                               unitSystem=self.params.get('yUnitSystem'))

    yTicsL.applySettings(axisMin=self.params.get('yMinLeft'),
                         axisMax=self.params.get('yMaxLeft'),
                         axisLimit=self.params.get('yLimitLeft'))
    yTicsR.applySettings(axisMin=self.params.get('yMinRight'),
                         axisMax=self.params.get('yMaxRight'),
                         axisLimit=self.params.get('yLimitRight'))

    yDivisors = str(self.params.get('yDivisors', '4,5,6'))
    yDivisors = [int(d) for d in yDivisors.split(',')]
    binary = self.params.get('yUnitSystem') == 'binary'

    if 'yStepLeft' in self.params:
      yTicsL.setStep(self.params['yStepLeft'])
    else:
      yTicsL.chooseStep(divisors=yDivisors, binary=binary)

    if 'yStepRight' in self.params:
      yTicsR.setStep(self.params['yStepRight'])
    else:
      yTicsR.chooseStep(divisors=yDivisors, binary=binary)

    yTicsL.chooseLimits()
    yTicsR.chooseLimits()

    # Copy the values we need back out of the yTics objects:
    self.yStepL = yTicsL.step
    self.yBottomL = yTicsL.bottom
    self.yTopL = yTicsL.top
    self.ySpanL = yTicsL.span

    self.yStepR = yTicsR.step
    self.yBottomR = yTicsR.bottom
    self.yTopR = yTicsR.top
    self.ySpanR = yTicsR.span

    #Create and measure the Y-labels
    self.yLabelValuesL = yTicsL.getLabelValues()
    self.yLabelValuesR = yTicsR.getLabelValues()

    self.yLabelsL = [yTicsL.makeLabel(value) for value in self.yLabelValuesL]
    self.yLabelsR = [yTicsR.makeLabel(value) for value in self.yLabelValuesR]

    self.yLabelWidthL = max([self.getExtents(label)['width'] for label in self.yLabelsL])
    self.yLabelWidthR = max([self.getExtents(label)['width'] for label in self.yLabelsR])
    #scoot the graph over to the left just enough to fit the y-labels

    #xMin = self.margin + self.margin + (self.yLabelWidthL * 1.02)
    xMin = self.margin + (self.yLabelWidthL * 1.02)
    if self.area['xmin'] < xMin:
      self.area['xmin'] = xMin
    #scoot the graph over to the right just enough to fit the y-labels
    xMax = self.width - (self.yLabelWidthR * 1.02)
    if self.area['xmax'] >= xMax:
      self.area['xmax'] = xMax

  def setupXAxis(self):
    if self.userTimeZone:
      tzinfo = pytz.timezone(self.userTimeZone)
    else:
      tzinfo = pytz.timezone(settings.TIME_ZONE)

    self.start_dt = datetime.fromtimestamp(self.startTime, tzinfo)
    self.end_dt = datetime.fromtimestamp(self.endTime, tzinfo)

    secondsPerPixel = float(self.timeRange) / float(self.graphWidth)
    self.xScaleFactor = float(self.graphWidth) / float(self.timeRange) #pixels per second

    potential = [c for c in xAxisConfigs if c['seconds'] <= secondsPerPixel and c.get('maxInterval', self.timeRange + 1) >= self.timeRange]
    if potential:
      self.xConf = potential[-1]
    else:
      self.xConf = xAxisConfigs[-1]

    self.xLabelStep = self.xConf['labelUnit'] * self.xConf['labelStep']
    self.xMinorGridStep = self.xConf['minorGridUnit'] * self.xConf['minorGridStep']
    self.xMajorGridStep = self.xConf['majorGridUnit'] * self.xConf['majorGridStep']


  def drawLabels(self):
    # Draw the Y-labels
    if not self.params.get('hideYAxis'):
      if not self.secondYAxis:
        for value,label in zip(self.yLabelValues,self.yLabels):
          if self.params.get('yAxisSide') == 'left':
            x = self.area['xmin'] - (self.yLabelWidth * 0.02)
          else:
            x = self.area['xmax'] + (self.yLabelWidth * 0.02) #Inverted for right side Y Axis

          y = self.getYCoord(value)
          if y is None:
              value = None
          elif y < 0:
              y = 0

          if self.params.get('yAxisSide') == 'left':
            self.drawText(label, x, y, align='right', valign='middle')
          else:
            self.drawText(label, x, y, align='left', valign='middle') #Inverted for right side Y Axis
      else: # Draws a right side and a Left side axis
        for valueL,labelL in zip(self.yLabelValuesL,self.yLabelsL):
          xL = self.area['xmin'] - (self.yLabelWidthL * 0.02)
          yL = self.getYCoord(valueL, "left")
          if yL is None:
            value = None
          elif yL < 0:
            yL = 0
          self.drawText(labelL, xL, yL, align='right', valign='middle')

          ### Right Side
        for valueR,labelR in zip(self.yLabelValuesR,self.yLabelsR):
          xR = self.area['xmax'] + (self.yLabelWidthR * 0.02) + 3 #Inverted for right side Y Axis
          yR = self.getYCoord(valueR, "right")
          if yR is None:
            valueR = None
          elif yR < 0:
            yR = 0
          self.drawText(labelR, xR, yR, align='left', valign='middle') #Inverted for right side Y Axis

    if not self.params.get('hideXAxis'):
      (dt, x_label_delta) = find_x_times(self.start_dt, self.xConf['labelUnit'], self.xConf['labelStep'])

      # Draw the X-labels
      xFormat = self.params.get('xFormat', self.xConf['format'])
      while dt < self.end_dt:
        label = dt.strftime(xFormat)
        x = self.area['xmin'] + (toSeconds(dt - self.start_dt) * self.xScaleFactor)
        y = self.area['ymax'] + self.getExtents()['maxAscent']
        self.drawText(label, x, y, align='center', valign='top')
        dt += x_label_delta

  def drawGridLines(self):
    # Not sure how to handle this for 2 y-axes
    # Just using the left side info for the grid.

    # Horizontal grid lines
    leftSide = self.area['xmin']
    rightSide = self.area['xmax']
    labels = []
    if self.secondYAxis:
      labels = self.yLabelValuesL
    else:
      labels = self.yLabelValues

    for i, value in enumerate(labels):
      self.ctx.set_line_width(0.4)
      self.setColor( self.params.get('majorGridLineColor',self.defaultMajorGridLineColor) )

      if self.secondYAxis:
        y = self.getYCoord(value,"left")
      else:
        y = self.getYCoord(value)

      if y is None or y < 0:
          continue
      self.ctx.move_to(leftSide, y)
      self.ctx.line_to(rightSide, y)
      self.ctx.stroke()

      # draw minor gridlines if this isn't the last label
      if self.minorY >= 1 and i < (len(labels) - 1):
        # in case graphite supports inverted Y axis now or someday
        (valueLower, valueUpper) = sorted((value, labels[i+1]))

        # each minor gridline is 1/minorY apart from the nearby gridlines.
        # we calculate that distance, for adding to the value in the loop.
        distance = ((valueUpper - valueLower) / float(1 + self.minorY))

        # starting from the initial valueLower, we add the minor distance
        # for each minor gridline that we wish to draw, and then draw it.
        for minor in range(self.minorY):
          self.ctx.set_line_width(0.3)
          self.setColor( self.params.get('minorGridLineColor',self.defaultMinorGridLineColor) )

          # the current minor gridline value is halfway between the current and next major gridline values
          value = (valueLower + ((1+minor) * distance))

          if self.logBase:
            yTopFactor = self.logBase * self.logBase
          else:
            yTopFactor = 1

          if self.secondYAxis:
            if value >= (yTopFactor * self.yTopL):
              continue
          else:
            if value >= (yTopFactor * self.yTop):
              continue

          if self.secondYAxis:
            y = self.getYCoord(value,"left")
          else:
            y = self.getYCoord(value)
          if y is None or y < 0:
              continue

          self.ctx.move_to(leftSide, y)
          self.ctx.line_to(rightSide, y)
          self.ctx.stroke()

    # Vertical grid lines
    top = self.area['ymin']
    bottom = self.area['ymax']

    # First we do the minor grid lines (majors will paint over them)
    self.ctx.set_line_width(0.25)
    self.setColor( self.params.get('minorGridLineColor',self.defaultMinorGridLineColor) )
    (dt, x_minor_delta) = find_x_times(self.start_dt, self.xConf['minorGridUnit'], self.xConf['minorGridStep'])

    while dt < self.end_dt:
      x = self.area['xmin'] + (toSeconds(dt - self.start_dt) * self.xScaleFactor)

      if x < self.area['xmax']:
        self.ctx.move_to(x, bottom)
        self.ctx.line_to(x, top)
        self.ctx.stroke()

      dt += x_minor_delta

    # Now we do the major grid lines
    self.ctx.set_line_width(0.33)
    self.setColor( self.params.get('majorGridLineColor',self.defaultMajorGridLineColor) )
    (dt, x_major_delta) = find_x_times(self.start_dt, self.xConf['majorGridUnit'], self.xConf['majorGridStep'])

    while dt < self.end_dt:
      x = self.area['xmin'] + (toSeconds(dt - self.start_dt) * self.xScaleFactor)

      if x < self.area['xmax']:
        self.ctx.move_to(x, bottom)
        self.ctx.line_to(x, top)
        self.ctx.stroke()

      dt += x_major_delta

    # Draw side borders for our graph area
    self.ctx.set_line_width(0.5)
    self.ctx.move_to(self.area['xmax'], bottom)
    self.ctx.line_to(self.area['xmax'], top)
    self.ctx.move_to(self.area['xmin'], bottom)
    self.ctx.line_to(self.area['xmin'], top)
    self.ctx.stroke()



class PieGraph(Graph):
  customizable = Graph.customizable + \
                 ('title','valueLabels','valueLabelsMin','hideLegend','pieLabels','areaAlpha','valueLabelsColor')
  validValueLabels = ('none','number','percent')

  def drawGraph(self,**params):
    self.pieLabels = params.get('pieLabels', 'horizontal')
    self.total = sum( [t[1] for t in self.data] )

    if self.params.get('areaAlpha'):
      try:
        self.alpha = float(self.params['areaAlpha'])
      except ValueError:
        self.alpha = 1.0
        pass
    else:
      self.alpha = 1.0

    self.slices = []
    for name,value in self.data:
      self.slices.append({
        'name' : name,
        'value' : value,
        'percent' : value / self.total,
        'color' : self.colors.next(),
        'alpha' : self.alpha,
      })

    titleSize = self.defaultFontParams['size'] + math.floor( math.log(self.defaultFontParams['size']) )
    self.setFont( size=titleSize )
    self.setColor( self.foregroundColor )
    if params.get('title'):
      self.drawTitle( params['title'] )
    self.setFont()

    if not params.get('hideLegend',False):
      elements = [ (slice['name'],slice['color'],None) for slice in self.slices ]
      self.drawLegend(elements)

    self.drawSlices()

    if params.get('valueLabelsColor'):
      self.valueLabelsColor = params.get('valueLabelsColor')
    else:
      self.valueLabelsColor = 'black'

    self.valueLabelsMin = float( params.get('valueLabelsMin',5) )
    self.valueLabels = params.get('valueLabels','percent')
    assert self.valueLabels in self.validValueLabels, \
    "valueLabels=%s must be one of %s" % (self.valueLabels,self.validValueLabels)
    if self.valueLabels != 'none':
      self.drawLabels()

  def drawSlices(self):
    theta = 3.0 * math.pi / 2.0
    halfX = (self.area['xmax'] - self.area['xmin']) / 2.0
    halfY = (self.area['ymax'] - self.area['ymin']) / 2.0
    self.x0 = x0 = self.area['xmin'] + halfX
    self.y0 = y0 = self.area['ymin'] + halfY
    self.radius = radius = min(halfX,halfY) * 0.95
    for slice in self.slices:
      self.setColor( slice['color'], slice['alpha'] )
      self.ctx.move_to(x0,y0)
      phi = theta + (2 * math.pi) * slice['percent']
      self.ctx.arc( x0, y0, radius, theta, phi )
      self.ctx.line_to(x0,y0)
      self.ctx.fill()
      slice['midAngle'] = (theta + phi) / 2.0
      slice['midAngle'] %= 2.0 * math.pi
      theta = phi

  def drawLabels(self):
    self.setFont()
    self.setColor( self.valueLabelsColor )
    for slice in self.slices:
      if self.valueLabels == 'percent':
        if (slice['percent'] * 100.0) < self.valueLabelsMin: continue
        label = "%%%.2f" % (slice['percent'] * 100.0)
      elif self.valueLabels == 'number':
        if slice['value'] < self.valueLabelsMin: continue
        if slice['value'] < 10 and slice['value'] != int(slice['value']):
          label = "%.2f" % slice['value']
        else:
          label = unicode(int(slice['value']))
      extents = self.getExtents(label)
      theta = slice['midAngle']
      x = self.x0 + (self.radius / 2.0 * math.cos(theta))
      y = self.y0 + (self.radius / 2.0 * math.sin(theta))

      if self.pieLabels == 'rotated':
        if theta > (math.pi / 2.0) and theta <= (3.0 * math.pi / 2.0):
          theta -= math.pi
        self.drawText( label, x, y, align='center', valign='middle', rotate=math.degrees(theta) )
      else:
        self.drawText( label, x, y, align='center', valign='middle')


GraphTypes = {
  'line' : LineGraph,
  'pie' : PieGraph,
}


# Convenience functions
def toSeconds(t):
  return (t.days * 86400) + t.seconds


def safeArgs(args):
  """Iterate over valid, finite values in an iterable.

  Skip any items that are None, NaN, or infinite.
  """

  return (arg for arg in args
          if arg is not None and not math.isnan(arg) and not math.isinf(arg))


def safeMin(args):
  args = list(safeArgs(args))
  if args:
    return min(args)


def safeMax(args):
  args = list(safeArgs(args))
  if args:
    return max(args)


def safeSum(values):
  return sum(safeArgs(values))


def any(args):
  for arg in args:
    if arg:
      return True
  return False


def dataLimits(data, drawNullAsZero=False, stacked=False):
  """Return the range of values in data as (yMinValue, yMaxValue).

  data is an array of TimeSeries objects.
  """

  missingValues = any(None in series for series in data)
  finiteData = [series for series in data if not series.options.get('drawAsInfinite')]

  yMinValue = safeMin(safeMin(series) for series in finiteData)

  if yMinValue is None:
    # This can only happen if there are no valid, non-infinite data.
    return (0.0, 1.0)

  if yMinValue > 0.0 and drawNullAsZero and missingValues:
    yMinValue = 0.0

  if stacked:
    length = safeMin(len(series) for series in finiteData)
    sumSeries = []

    for i in xrange(0, length):
      sumSeries.append( safeSum(series[i] for series in finiteData) )
    yMaxValue = safeMax( sumSeries )
  else:
    yMaxValue = safeMax(safeMax(series) for series in finiteData)

  if yMaxValue < 0.0 and drawNullAsZero and missingValues:
    yMaxValue = 0.0

  return (yMinValue, yMaxValue)


def sort_stacked(series_list):
  stacked = [s for s in series_list if 'stacked' in s.options]
  not_stacked = [s for s in series_list if 'stacked' not in s.options]
  return stacked + not_stacked


def format_units(v, step=None, system='si', units=None):
  """Format the given value in standardized units.

  ``system`` is either 'binary' or 'si'

  For more info, see:
    http://en.wikipedia.org/wiki/SI_prefix
    http://en.wikipedia.org/wiki/Binary_prefix
  """

  if v is None:
    return v, ''

  if step is None:
    condition = lambda size: abs(v) >= size
  else:
    condition = lambda size: abs(v) >= size and step >= size

  for prefix, size in UnitSystems[system]:
    if condition(size):
      v2 = v / size
      if (v2 - math.floor(v2)) < 0.00000000001 and v > 1:
        v2 = math.floor(v2)
      if units:
        prefix = "%s%s" % (prefix, units)
      return v2, prefix

  if (v - math.floor(v)) < 0.00000000001 and v > 1 :
    v = math.floor(v)
  if units:
    prefix = units
  else:
    prefix = ''
  return v, prefix


def find_x_times(start_dt, unit, step):
  if not isinstance(start_dt, datetime):
    raise ValueError("Invalid start_dt: %s" % start_dt)
  if not isinstance(step, int) or not step > 0:
    if not isinstance(step, float) or unit != DAY or not step > 0.0:
      raise ValueError("Invalid step value: %s" % step)

  if unit == SEC:
    dt = start_dt.replace(second=start_dt.second - (start_dt.second % step))
    x_delta = timedelta(seconds=step)

  elif unit == MIN:
    dt = start_dt.replace(second=0, minute=start_dt.minute - (start_dt.minute % step))
    x_delta = timedelta(minutes=step)

  elif unit == HOUR:
    dt = start_dt.replace(second=0, minute=0, hour=start_dt.hour - (start_dt.hour % step))
    x_delta = timedelta(hours=step)

  elif unit == DAY:
    dt = start_dt.replace(second=0, minute=0, hour=0)
    x_delta = timedelta(days=step)

  else:
    raise ValueError("Invalid unit: %s" % unit)

  while dt < start_dt:
    dt += x_delta

  return (dt, x_delta)<|MERGE_RESOLUTION|>--- conflicted
+++ resolved
@@ -25,7 +25,6 @@
 from django.conf import settings
 from graphite.render.datalib import TimeSeries
 from graphite.util import json
-from urllib import unquote
 
 import pytz
 
@@ -1055,26 +1054,17 @@
     self.setFont()
 
     if not params.get('hideLegend', len(self.data) > settings.LEGEND_MAX_ITEMS):
-<<<<<<< HEAD
       elements = []
       for series in self.data:
         if series.name:
           if not (params.get('hideNullFromLegend', False) and all(v is None for v in list(series))):
-            elements.append((series.name,series.color,series.options.get('secondYAxis')))
+            elements.append((unquote_plus(series.name),series.color,series.options.get('secondYAxis')))
       if len(elements) > 0:
         self.drawLegend(elements, params.get('uniqueLegend', False))
 
     # Setup axes, labels, and grid
     # First we adjust the drawing area size to fit X-axis labels
     if not self.params.get('hideAxes',False) and not self.params.get('hideXAxis', False):
-=======
-      elements = [ (unquote(series.name),series.color,series.options.get('secondYAxis')) for series in self.data if series.name ]
-      self.drawLegend(elements, params.get('uniqueLegend', False))
-
-    #Setup axes, labels, and grid
-    #First we adjust the drawing area size to fit X-axis labels
-    if not self.params.get('hideAxes',False):
->>>>>>> 5bb5f228
       self.area['ymax'] -= self.getExtents()['maxAscent'] * 2
 
     self.startTime = min([series.start for series in self.data])
