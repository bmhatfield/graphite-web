# This needs to be in your server's config somewhere, probably
# the main httpd.conf
# NameVirtualHost *:80

# This line also needs to be in your server's config.
# LoadModule wsgi_module modules/mod_wsgi.so

# You need to manually edit this file to fit your needs.
# This configuration assumes the default installation prefix
# of /opt/graphite/, if you installed graphite somewhere else
# you will need to change all the occurances of /opt/graphite/
# in this file to your chosen install location.

<IfModule !wsgi_module.c>
    LoadModule wsgi_module modules/mod_wsgi.so
</IfModule>

# XXX You need to set this up!
# Read http://code.google.com/p/modwsgi/wiki/ConfigurationDirectives#WSGISocketPrefix
WSGISocketPrefix run/wsgi

<VirtualHost *:80>
        ServerName graphite
        DocumentRoot "/opt/graphite/webapp"
        ErrorLog /opt/graphite/storage/log/webapp/error.log
        CustomLog /opt/graphite/storage/log/webapp/access.log common

        # I've found that an equal number of processes & threads tends
        # to show the best performance for Graphite (ymmv).
        WSGIDaemonProcess graphite processes=5 threads=5 display-name='%{GROUP}' inactivity-timeout=120
        WSGIProcessGroup graphite
        WSGIApplicationGroup %{GLOBAL}
        WSGIImportScript /opt/graphite/conf/graphite.wsgi process-group=graphite application-group=%{GLOBAL}

        # XXX You will need to create this file! There is a graphite.wsgi.example
        # file in this directory that you can safely use, just copy it to graphite.wgsi
        WSGIScriptAlias / /opt/graphite/conf/graphite.wsgi

<<<<<<< HEAD
        # XXX You need to generate this directory by running:
        # django-admin.py collectstatic --noinput --settings=graphite.settings
        Alias /static/ /opt/graphite/static/
        <Location "/static/">
                SetHandler None
        </Location>
=======
        Alias /content/ /opt/graphite/webapp/content/
>>>>>>> 834020d1

        # XXX In order for the django admin site media to work you
        # must change @DJANGO_ROOT@ to be the path to your django
        # installation, which is probably something like:
        # /usr/lib/python2.6/site-packages/django
        Alias /media/ "@DJANGO_ROOT@/contrib/admin/media/"

        # The graphite.wsgi file has to be accessible by apache. It won't
        # be visible to clients because of the DocumentRoot though.
        <Directory /opt/graphite/conf/>
                Order deny,allow
                Allow from all
        </Directory>

</VirtualHost><|MERGE_RESOLUTION|>--- conflicted
+++ resolved
@@ -36,16 +36,9 @@
         # file in this directory that you can safely use, just copy it to graphite.wgsi
         WSGIScriptAlias / /opt/graphite/conf/graphite.wsgi
 
-<<<<<<< HEAD
         # XXX You need to generate this directory by running:
         # django-admin.py collectstatic --noinput --settings=graphite.settings
         Alias /static/ /opt/graphite/static/
-        <Location "/static/">
-                SetHandler None
-        </Location>
-=======
-        Alias /content/ /opt/graphite/webapp/content/
->>>>>>> 834020d1
 
         # XXX In order for the django admin site media to work you
         # must change @DJANGO_ROOT@ to be the path to your django
